/*
 * KeyBackedTypes.h
 *
 * This source file is part of the FoundationDB open source project
 *
 * Copyright 2013-2018 Apple Inc. and the FoundationDB project authors
 * 
 * Licensed under the Apache License, Version 2.0 (the "License");
 * you may not use this file except in compliance with the License.
 * You may obtain a copy of the License at
 * 
 *     http://www.apache.org/licenses/LICENSE-2.0
 * 
 * Unless required by applicable law or agreed to in writing, software
 * distributed under the License is distributed on an "AS IS" BASIS,
 * WITHOUT WARRANTIES OR CONDITIONS OF ANY KIND, either express or implied.
 * See the License for the specific language governing permissions and
 * limitations under the License.
 */

#pragma once

#include <utility>
#include <vector>

#include "ReadYourWrites.h"
#include "Subspace.h"
#include "flow/genericactors.actor.h"

// Codec is a utility struct to convert a type to and from a Tuple.  It is used by the template
// classes below like KeyBackedProperty and KeyBackedMap to convert key parts and values
// from various types to Value strings and back.
// New types can be supported either by writing a new specialization or adding these
// methods to the type so that the default specialization can be used:
//   static T T::unpack(Tuple const &t)
//   Tuple T::pack() const
// Since Codec is a struct, partial specialization can be used, such as the std::pair
// partial specialization below allowing any std::pair<T1,T2> where T1 and T2 are already
// supported by Codec.
template<typename T>
struct Codec {
	static inline Tuple pack(T const &val) { return val.pack(); }
	static inline T unpack(Tuple const &t) { return T::unpack(t); }
};

// If T is Tuple then conversion is simple.
template<> inline Tuple Codec<Tuple>::pack(Tuple const &val) { return val; }
template<> inline Tuple Codec<Tuple>::unpack(Tuple const &val) { return val; }

template<> inline Tuple Codec<int64_t>::pack(int64_t const &val) { return Tuple().append(val); }
template<> inline int64_t Codec<int64_t>::unpack(Tuple const &val) { return val.getInt(0); }

template<> inline Tuple Codec<bool>::pack(bool const &val) { return Tuple().append(val ? 1 : 0); }
template<> inline bool Codec<bool>::unpack(Tuple const &val) { return val.getInt(0) == 1; }

template<> inline Tuple Codec<Standalone<StringRef>>::pack(Standalone<StringRef> const &val) { return Tuple().append(val); }
template<> inline Standalone<StringRef> Codec<Standalone<StringRef>>::unpack(Tuple const &val) { return val.getString(0); }

template<> inline Tuple Codec<UID>::pack(UID const &val) { return Codec<Standalone<StringRef>>::pack(BinaryWriter::toValue<UID>(val, Unversioned())); }
template<> inline UID Codec<UID>::unpack(Tuple const &val) { return BinaryReader::fromStringRef<UID>(Codec<Standalone<StringRef>>::unpack(val), Unversioned()); }

// This is backward compatible with Codec<Standalone<StringRef>>
template<> inline Tuple Codec<std::string>::pack(std::string const &val) { return Tuple().append(StringRef(val)); }
template<> inline std::string Codec<std::string>::unpack(Tuple const &val) { return val.getString(0).toString(); }

// Partial specialization to cover all std::pairs as long as the component types are Codec compatible
template<typename First, typename Second>
struct Codec<std::pair<First, Second>> {
	static Tuple pack(typename std::pair<First, Second> const &val) { return Tuple().append(Codec<First>::pack(val.first)).append(Codec<Second>::pack(val.second)); }
	static std::pair<First, Second> unpack(Tuple const &t) {
		ASSERT(t.size() == 2);
		return {Codec<First>::unpack(t.subTuple(0, 1)), Codec<Second>::unpack(t.subTuple(1, 2))};
	}
};

template<typename T>
struct Codec<std::vector<T>> {
	static Tuple pack(typename std::vector<T> const &val) {
		Tuple t;
		for (T item : val) {
			Tuple itemTuple = Codec<T>::pack(item);
			// fdbclient doesn't support nested tuples yet. For now, flatten the tuple into StringRef
			t.append(itemTuple.pack());
		}
		return t;
	}

	static std::vector<T> unpack(Tuple const &t) {
		std::vector<T> v;

		for (int i = 0; i < t.size(); i++) {
			Tuple itemTuple = Tuple::unpack(t.getString(i));
			v.push_back(Codec<T>::unpack(itemTuple));
		}

		return v;
	}
};

template<> inline Tuple Codec<KeyRange>::pack(KeyRange const &val) { return Tuple().append(val.begin).append(val.end); }
template<> inline KeyRange Codec<KeyRange>::unpack(Tuple const &val) { return KeyRangeRef(val.getString(0), val.getString(1)); }

// Convenient read/write access to a single value of type T stored at key
// Even though 'this' is not actually mutated, methods that change the db key are not const.
template <typename T>
class KeyBackedProperty {
public:
	KeyBackedProperty(KeyRef key) : key(key) {}
	Future<Optional<T>> get(Reference<ReadYourWritesTransaction> tr, bool snapshot = false) const {
		return map(tr->get(key, snapshot), [](Optional<Value> const &val) -> Optional<T> {
			if(val.present())
				return Codec<T>::unpack(Tuple::unpack(val.get()));
			return {};
		});
	}
	// Get property's value or defaultValue if it doesn't exist
	Future<T> getD(Reference<ReadYourWritesTransaction> tr, bool snapshot = false, T defaultValue = T()) const {
		return map(get(tr, snapshot), [=](Optional<T> val) -> T { return val.present() ? val.get() : defaultValue; });
	}
	// Get property's value or throw error if it doesn't exist
	Future<T> getOrThrow(Reference<ReadYourWritesTransaction> tr, bool snapshot = false, Error err = key_not_found()) const {
		auto keyCopy = key;
		auto backtrace = platform::get_backtrace();
		return map(get(tr, snapshot), [=](Optional<T> val) -> T {
			if (!val.present()) {
				TraceEvent(SevInfo, "KeyBackedProperty_keyNotFound")
						.detail("key", printable(keyCopy))
						.detail("err", err.code())
						.detail("parentTrace", backtrace.c_str());
				throw err;
			}

			return val.get();
		});
	}

	Future<Optional<T>> get(Database cx, bool snapshot = false) const {
		auto &copy = *this;
		return runRYWTransaction(cx, [=](Reference<ReadYourWritesTransaction> tr) {
			tr->setOption(FDBTransactionOptions::ACCESS_SYSTEM_KEYS);
			tr->setOption(FDBTransactionOptions::LOCK_AWARE);

			return copy.get(tr, snapshot);
<<<<<<< HEAD
		});
	}

	Future<T> getD(Database cx, bool snapshot = false, T defaultValue = T()) const {
		auto &copy = *this;
		return runRYWTransaction(cx, [=](Reference<ReadYourWritesTransaction> tr) {
			tr->setOption(FDBTransactionOptions::ACCESS_SYSTEM_KEYS);
			tr->setOption(FDBTransactionOptions::LOCK_AWARE);

			return copy.getD(tr, snapshot, defaultValue);
=======
>>>>>>> 986b73f4
		});
	}

	Future<T> getOrThrow(Database cx, bool snapshot = false, Error err = key_not_found()) const {
		auto &copy = *this;
		return runRYWTransaction(cx, [=](Reference<ReadYourWritesTransaction> tr) {
			tr->setOption(FDBTransactionOptions::ACCESS_SYSTEM_KEYS);
			tr->setOption(FDBTransactionOptions::LOCK_AWARE);

			return copy.getOrThrow(tr, snapshot, err);
		});
	}

	void set(Reference<ReadYourWritesTransaction> tr, T const &val) {
		return tr->set(key, Codec<T>::pack(val).pack());
	}

	Future<Void> set(Database cx, T const &val) {
		auto _key = key;
		Value _val = Codec<T>::pack(val).pack();
		return runRYWTransaction(cx, [_key, _val](Reference<ReadYourWritesTransaction> tr) {
			tr->setOption(FDBTransactionOptions::ACCESS_SYSTEM_KEYS);
			tr->setOption(FDBTransactionOptions::LOCK_AWARE);
			tr->set(_key, _val);

			return Future<Void>(Void());
		});
	}

	void clear(Reference<ReadYourWritesTransaction> tr) {
		return tr->clear(key);
	}
	Key key;
};

// This is just like KeyBackedProperty but instead of using Codec for conversion to/from values it
// uses BinaryReader and BinaryWriter.  This enables allows atomic ops with integer types, and also
// allows reading and writing of existing keys which use BinaryReader/Writer.
template <typename T>
class KeyBackedBinaryValue {
public:
	KeyBackedBinaryValue(KeyRef key) : key(key) {}
	Future<Optional<T>> get(Reference<ReadYourWritesTransaction> tr, bool snapshot = false) const {
		return map(tr->get(key, snapshot), [](Optional<Value> const &val) -> Optional<T> {
			if(val.present())
				return BinaryReader::fromStringRef<T>(val.get(), Unversioned());
			return {};
		});
	}
	// Get property's value or defaultValue if it doesn't exist
	Future<T> getD(Reference<ReadYourWritesTransaction> tr, bool snapshot = false, T defaultValue = T()) const {
		return map(get(tr, false), [=](Optional<T> val) -> T { return val.present() ? val.get() : defaultValue; });
	}
	void set(Reference<ReadYourWritesTransaction> tr, T const &val) {
		return tr->set(key, BinaryWriter::toValue<T>(val, Unversioned()));
	}
	void atomicOp(Reference<ReadYourWritesTransaction> tr, T const &val, MutationRef::Type type) {
		return tr->atomicOp(key, BinaryWriter::toValue<T>(val, Unversioned()), type);
	}
	void clear(Reference<ReadYourWritesTransaction> tr) {
		return tr->clear(key);
	}
	Key key;
};

// Convenient read/write access to a sorted map of KeyType to ValueType that has key as its prefix
// Even though 'this' is not actually mutated, methods that change db keys are not const.
template <typename _KeyType, typename _ValueType>
class KeyBackedMap {
public:
	KeyBackedMap(KeyRef key) : space(key) {}

	typedef _KeyType KeyType;
	typedef _ValueType ValueType;
	typedef std::pair<KeyType, ValueType> PairType;
	typedef std::vector<PairType> PairsType;

	// If end is not present one key past the end of the map is used.
	Future<PairsType> getRange(Reference<ReadYourWritesTransaction> tr, KeyType const &begin, Optional<KeyType> const &end, int limit, bool snapshot = false) const {
		Subspace s = space;  // 'this' could be invalid inside lambda
		Key endKey = end.present() ? s.pack(Codec<KeyType>::pack(end.get())) : space.range().end;
		return map(tr->getRange(KeyRangeRef(s.pack(Codec<KeyType>::pack(begin)), endKey), GetRangeLimits(limit), snapshot),
					[s] (Standalone<RangeResultRef> const &kvs) -> PairsType {
						PairsType results;
						for(int i = 0; i < kvs.size(); ++i) {
							KeyType key = Codec<KeyType>::unpack(s.unpack(kvs[i].key));
							ValueType val = Codec<ValueType>::unpack(Tuple::unpack(kvs[i].value));
							results.push_back(PairType(key, val));
						}
						return results;
					});
	}

	Future<Optional<ValueType>> get(Reference<ReadYourWritesTransaction> tr, KeyType const &key, bool snapshot = false) const {
		return map(tr->get(space.pack(Codec<KeyType>::pack(key)), snapshot), [](Optional<Value> const &val) -> Optional<ValueType> {
			if(val.present())
				return Codec<ValueType>::unpack(Tuple::unpack(val.get()));
			return {};
		});
	}

	// Returns a Property that can be get/set that represents key's entry in this this.
	KeyBackedProperty<ValueType> getProperty(KeyType const &key) const {
		return space.pack(Codec<KeyType>::pack(key));
	}

	// Returns the expectedSize of the set key
	int set(Reference<ReadYourWritesTransaction> tr, KeyType const &key, ValueType const &val) {
		Key k = space.pack(Codec<KeyType>::pack(key));
		Value v = Codec<ValueType>::pack(val).pack();
		tr->set(k, v);
		return k.expectedSize() + v.expectedSize();
	}

	void erase(Reference<ReadYourWritesTransaction> tr, KeyType const &key) {
		return tr->clear(space.pack(Codec<KeyType>::pack(key)));
	}

	void erase(Reference<ReadYourWritesTransaction> tr, KeyType const &begin, KeyType const &end) {
		return tr->clear(KeyRangeRef(space.pack(Codec<KeyType>::pack(begin)), space.pack(Codec<KeyType>::pack(end))));
	}

	void clear(Reference<ReadYourWritesTransaction> tr) {
		return tr->clear(space.range());
	}

	Subspace space;
};

template <typename _ValueType>
class KeyBackedSet {
public:
	KeyBackedSet(KeyRef key) : space(key) {}

	typedef _ValueType ValueType;
	typedef std::vector<ValueType> Values;

	// If end is not present one key past the end of the map is used.
	Future<Values> getRange(Reference<ReadYourWritesTransaction> tr, ValueType const &begin, Optional<ValueType> const &end, int limit, bool snapshot = false) const {
		Subspace s = space;  // 'this' could be invalid inside lambda
		Key endKey = end.present() ? s.pack(Codec<ValueType>::pack(end.get())) : space.range().end;
		return map(tr->getRange(KeyRangeRef(s.pack(Codec<ValueType>::pack(begin)), endKey), GetRangeLimits(limit), snapshot),
					[s] (Standalone<RangeResultRef> const &kvs) -> Values {
						Values results;
						for(int i = 0; i < kvs.size(); ++i) {
							results.push_back(Codec<ValueType>::unpack(s.unpack(kvs[i].key)));
						}
						return results;
					});
	}

	Future<bool> exists(Reference<ReadYourWritesTransaction> tr, ValueType const &val, bool snapshot = false) const {
		return map(tr->get(space.pack(Codec<ValueType>::pack(val)), snapshot), [](Optional<Value> const &val) -> bool {
			return val.present();
		});
	}

	// Returns the expectedSize of the set key
	int insert(Reference<ReadYourWritesTransaction> tr, ValueType const &val) {
		Key k = space.pack(Codec<ValueType>::pack(val));
		tr->set(k, StringRef());
		return k.expectedSize();
	}

	void erase(Reference<ReadYourWritesTransaction> tr, ValueType const &val) {
		return tr->clear(space.pack(Codec<ValueType>::pack(val)));
	}

	void erase(Reference<ReadYourWritesTransaction> tr, ValueType const &begin, ValueType const &end) {
		return tr->clear(KeyRangeRef(space.pack(Codec<ValueType>::pack(begin)), space.pack(Codec<ValueType>::pack(end))));
	}

	void clear(Reference<ReadYourWritesTransaction> tr) {
		return tr->clear(space.range());
	}

	Subspace space;
};<|MERGE_RESOLUTION|>--- conflicted
+++ resolved
@@ -141,7 +141,6 @@
 			tr->setOption(FDBTransactionOptions::LOCK_AWARE);
 
 			return copy.get(tr, snapshot);
-<<<<<<< HEAD
 		});
 	}
 
@@ -152,8 +151,6 @@
 			tr->setOption(FDBTransactionOptions::LOCK_AWARE);
 
 			return copy.getD(tr, snapshot, defaultValue);
-=======
->>>>>>> 986b73f4
 		});
 	}
 
