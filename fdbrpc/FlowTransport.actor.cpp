--- conflicted
+++ resolved
@@ -325,15 +325,9 @@
 			FlowTransport::transport().sendUnreliable( SerializeSource<ReplyPromise<Void>>(reply), remotePing.getEndpoint() );
 
 			choose {
-<<<<<<< HEAD
-				when (wait( delay( FLOW_KNOBS->CONNECTION_MONITOR_TIMEOUT ) )) { TraceEvent("ConnectionTimeout").detail("WithAddr", peer->destination); throw connection_failed(); }
+				when (wait( delay( FLOW_KNOBS->CONNECTION_MONITOR_TIMEOUT ) )) { TraceEvent("ConnectionTimeout").suppressFor(1.0).detail("WithAddr", peer->destination); throw connection_failed(); }
 				when (wait( reply.getFuture() )) {}
 				when (wait( peer->incompatibleDataRead.onTrigger())) {}
-=======
-				when (Void _ = wait( delay( FLOW_KNOBS->CONNECTION_MONITOR_TIMEOUT ) )) { TraceEvent("ConnectionTimeout").suppressFor(1.0).detail("WithAddr", peer->destination); throw connection_failed(); }
-				when (Void _ = wait( reply.getFuture() )) {}
-				when (Void _ = wait( peer->incompatibleDataRead.onTrigger())) {}
->>>>>>> f87443a6
 			}
 		}
 	}
