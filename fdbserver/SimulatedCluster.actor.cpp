/*
 * SimulatedCluster.actor.cpp
 *
 * This source file is part of the FoundationDB open source project
 *
 * Copyright 2013-2018 Apple Inc. and the FoundationDB project authors
 *
 * Licensed under the Apache License, Version 2.0 (the "License");
 * you may not use this file except in compliance with the License.
 * You may obtain a copy of the License at
 *
 *     http://www.apache.org/licenses/LICENSE-2.0
 *
 * Unless required by applicable law or agreed to in writing, software
 * distributed under the License is distributed on an "AS IS" BASIS,
 * WITHOUT WARRANTIES OR CONDITIONS OF ANY KIND, either express or implied.
 * See the License for the specific language governing permissions and
 * limitations under the License.
 */

#include <fstream>
#include "fdbrpc/simulator.h"
#include "fdbclient/FailureMonitorClient.h"
#include "fdbclient/DatabaseContext.h"
#include "TesterInterface.h"
#include "WorkerInterface.h"
#include "fdbclient/ClusterInterface.h"
#include "Knobs.h"
#include "ClusterRecruitmentInterface.h"
#include "fdbserver/CoordinationInterface.h"
#include "fdbmonitor/SimpleIni.h"
#include "fdbrpc/AsyncFileNonDurable.actor.h"
#include "fdbrpc/TLSConnection.h"
#include "fdbclient/ManagementAPI.h"
#include "fdbclient/NativeAPI.h"
#include "fdbclient/BackupAgent.h"

#ifndef WIN32
#include "versions.h"
#endif
#include "flow/actorcompiler.h"  // This must be the last #include.

#undef max
#undef min

extern bool buggifyActivated;
extern "C" int g_expect_full_pointermap;
extern const char* getHGVersion();

const int PROCESS_START_TIME = 4;
const int MACHINE_REBOOT_TIME = 10;

bool destructed = false;

static const char* certBytes =
	"-----BEGIN CERTIFICATE-----\n"
	"MIIEGzCCAwOgAwIBAgIJANUQj1rRA2XMMA0GCSqGSIb3DQEBBQUAMIGjMQswCQYD\n"
	"VQQGEwJVUzELMAkGA1UECAwCVkExDzANBgNVBAcMBlZpZW5uYTEaMBgGA1UECgwR\n"
	"Rm91bmRhdGlvbkRCLCBMTEMxGTAXBgNVBAsMEFRlc3QgZW5naW5lZXJpbmcxFTAT\n"
	"BgNVBAMMDE1yLiBCaWcgVHVuYTEoMCYGCSqGSIb3DQEJARYZYmlnLnR1bmFAZm91\n"
	"bmRhdGlvbmRiLmNvbTAeFw0xNDEyMDUxNTEyMjFaFw0yNDEyMDIxNTEyMjFaMIGj\n"
	"MQswCQYDVQQGEwJVUzELMAkGA1UECAwCVkExDzANBgNVBAcMBlZpZW5uYTEaMBgG\n"
	"A1UECgwRRm91bmRhdGlvbkRCLCBMTEMxGTAXBgNVBAsMEFRlc3QgZW5naW5lZXJp\n"
	"bmcxFTATBgNVBAMMDE1yLiBCaWcgVHVuYTEoMCYGCSqGSIb3DQEJARYZYmlnLnR1\n"
	"bmFAZm91bmRhdGlvbmRiLmNvbTCCASIwDQYJKoZIhvcNAQEBBQADggEPADCCAQoC\n"
	"ggEBAKZTL2edDkiet4HBTZnjysn6gOVZH2MP02KVBIv/H7e+3w7ZOIRvcPzhZe9M\n"
	"3cGH1t/pkr9DSXvzIb42EffMVlpLD2VQn2H8VC2QSdJCIQcf802u+Taf+XtW6K1h\n"
	"p/YPL1uhdopUs3c1oon8ykKwnOfrQYgv5pUa7jQdMkltI2MQJU3uFq3Z/LHTvIKe\n"
	"FN+bqK0iYhZthwMG7Rld4+RgKZoT4u1B6w/duEWk9KLjgs7fTf3Oe6JHCYNqwBJi\n"
	"78sJalwXz9Wf8wmMaYSG0XNA7vBOdpTFhVPSsh6e3rkydf5HydMade/II98MWpMe\n"
	"hFg7FFMaJP6ig8p5iL+9QP2VMCkCAwEAAaNQME4wHQYDVR0OBBYEFIXGmIcKptBP\n"
	"v3i9WS/mK78o5E/MMB8GA1UdIwQYMBaAFIXGmIcKptBPv3i9WS/mK78o5E/MMAwG\n"
	"A1UdEwQFMAMBAf8wDQYJKoZIhvcNAQEFBQADggEBAJkVgNGOXT+ZHCNEYLjr/6OM\n"
	"UCHvwlMeaEyqxaOmK26J2kAADPhjBZ7lZOHWb2Wzb+BiQUIFGwNIMoRvsg8skpJa\n"
	"OCqpVciHVXY/U8BiYY70DKozRza93Ab9om3pySGDJ/akdCjqbMT1Cb7Kloyw+hNh\n"
	"XD4MML0lYiUE9KK35xyK6FgTx4A7IXl4b3lWBgglqTh4+P5J1+xy8AYJ0VfPoP7y\n"
	"OoZgwAmkpkMnalReNkN7LALHGqMzv/qH04ODlkU/HUGgExtnINMxK9VEDIe/yLGm\n"
	"DHy7gcQMj5Hyymack/d4ZF8CSrYpGZQeZGXoxOmTDwWcXgnYA+2o7lOYPb5Uu08=\n"
	"-----END CERTIFICATE-----\n"
	"-----BEGIN PRIVATE KEY-----\n"
	"MIIEvwIBADANBgkqhkiG9w0BAQEFAASCBKkwggSlAgEAAoIBAQCmUy9nnQ5InreB\n"
	"wU2Z48rJ+oDlWR9jD9NilQSL/x+3vt8O2TiEb3D84WXvTN3Bh9bf6ZK/Q0l78yG+\n"
	"NhH3zFZaSw9lUJ9h/FQtkEnSQiEHH/NNrvk2n/l7VuitYaf2Dy9boXaKVLN3NaKJ\n"
	"/MpCsJzn60GIL+aVGu40HTJJbSNjECVN7hat2fyx07yCnhTfm6itImIWbYcDBu0Z\n"
	"XePkYCmaE+LtQesP3bhFpPSi44LO3039znuiRwmDasASYu/LCWpcF8/Vn/MJjGmE\n"
	"htFzQO7wTnaUxYVT0rIent65MnX+R8nTGnXvyCPfDFqTHoRYOxRTGiT+ooPKeYi/\n"
	"vUD9lTApAgMBAAECggEBAIYCmDtfq9aPK0P8v82yX/4FPD2OZV+nrKXNc3BpCuE9\n"
	"hPOtyX/LWrol0b/Rqwr3rAWVaIt6Z4bbCuD7J9cEaL8voyP6pbCJYjmj/BbQ+VOI\n"
	"Rrzcsid1Fcpu5+JqwK3c5kdp/NzQChmOuXt8lmrNal7iilZ0YdDZdfu/WnkW2mBB\n"
	"oQHkujlnWr4PNYdwMOnBU6TwdOuz+inPVMLohOO0Vr585OxPsGzG2Ud3yQ/t34Cq\n"
	"F9nmOXQoszftGKsL1yuh/3fGj/O86g/CRsUy05qZhDDBEYQD6qZCvD5+yp8oOWIR\n"
	"SljM3GXDBnJqRPhP+Nyf6e6/GoQtfVZ9MPRzDDPzIBECgYEA2kX/zAs6taOiNqCb\n"
	"6nVGe7/3uQJz/CkmOSKIFKUu7lCEUjmMYpK3Xzp26RTUR9cT+g9y+cnJO1Vbaxtf\n"
	"Qidje6K+Oi1pQyUGQ6W+U8cPJHz43PVa7IB5Az5i/sS2tu0BGhvGo9G6iYQjxXeD\n"
	"1197DRACgnm5AORQMum616XvSPMCgYEAwxKbkAzJzfZF6A3Ys+/0kycNfDP8xZoC\n"
	"1zV3d1b2JncsdAPCHYSKtpniRrQN9ASa3RMdkh+wrMN/KlbtU9Ddoc4NHxSTFV7F\n"
	"wypFMzLZslqkQ6uHnVVewHV7prfoKsMci2c9iHO7W8TEv4aqW8XDd8OozP3/q2j4\n"
	"hvL7VIAVqXMCgYEAwAFnfOQ75uBkp00tGlfDgsRhc5vWz3CbMRNRRWfxGq41V+dL\n"
	"uMJ7EAfr5ijue6uU5RmF+HkqzUjOvC894oGnn3CPibm8qNX+5q7799JZXa2ZdTVX\n"
	"oEd7LAFLL/V3DP77Qy4/1Id/Ycydcu0pSuGw6tK0gnX06fXtHnxAYcaT8UUCgYAE\n"
	"MytcP5o8r/ezVlD7Fsh6PpYAvZHMo1M6VPFchWfJTjmLyeTtA8SEx+1iPlAql8rJ\n"
	"xbaWRc5k+dSMEdEMQ+vxpuELcUL1a9PwLsHMp2SefWsZ9eB2l7bxh9YAsebyvL6p\n"
	"lbBydqNrB2KBCSIz1Z8uveytdS6C/0CSjzqwCA3vVwKBgQDAXqjo3xrzMlHeXm5o\n"
	"qH/OjajjqbnPXHolHDitbLubyQ4E6KhMBMxfChBe/8VptB/Gs0efVbMVGuabxY7Q\n"
	"iastGId8HyONy3UPGPxCn4b95cIxKvdpt+hvWtYHIBCfHXluQK7zsDMgvtXjYNiz\n"
	"peZRikYlwmu1K2YRTf7oLE2Ogw==\n"
	"-----END PRIVATE KEY-----\n";

template <class T>
T simulate( const T& in ) {
	BinaryWriter writer(AssumeVersion(currentProtocolVersion));
	writer << in;
	BinaryReader reader( writer.getData(), writer.getLength(), AssumeVersion(currentProtocolVersion) );
	T out;
	reader >> out;
	return out;
}

static void simInitTLS(Reference<TLSOptions> tlsOptions) {
	tlsOptions->set_cert_data( certBytes );
	tlsOptions->set_key_data( certBytes );
	tlsOptions->set_verify_peers(std::vector<std::string>(1, "Check.Valid=0"));
	tlsOptions->register_network();
}

ACTOR Future<Void> runBackup( Reference<ClusterConnectionFile> connFile ) {
	state std::vector<Future<Void>> agentFutures;

	while (g_simulator.backupAgents == ISimulator::WaitForType) {
		wait(delay(1.0));
	}

	if (g_simulator.backupAgents == ISimulator::BackupToFile) {
		Reference<Cluster> cluster = Cluster::createCluster(connFile, -1);
		Database cx = cluster->createDatabase().get();

		state FileBackupAgent fileAgent;
		state double backupPollDelay = 1.0 / CLIENT_KNOBS->BACKUP_AGGREGATE_POLL_RATE;
		agentFutures.push_back(fileAgent.run(cx, &backupPollDelay, CLIENT_KNOBS->SIM_BACKUP_TASKS_PER_AGENT));

		while (g_simulator.backupAgents == ISimulator::BackupToFile) {
			wait(delay(1.0));
		}

		for(auto it : agentFutures) {
			it.cancel();
		}
	}

	wait(Future<Void>(Never()));
	throw internal_error();
}

ACTOR Future<Void> runDr( Reference<ClusterConnectionFile> connFile ) {
	state std::vector<Future<Void>> agentFutures;

	while (g_simulator.drAgents == ISimulator::WaitForType) {
		wait(delay(1.0));
	}

	if (g_simulator.drAgents == ISimulator::BackupToDB) {
		Reference<Cluster> cluster = Cluster::createCluster(connFile, -1);
		Database cx = cluster->createDatabase().get();

		Reference<ClusterConnectionFile> extraFile(new ClusterConnectionFile(*g_simulator.extraDB));
		Reference<Cluster> extraCluster = Cluster::createCluster(extraFile, -1);
		state Database extraDB = extraCluster->createDatabase().get();

		TraceEvent("StartingDrAgents").detail("ConnFile", connFile->getConnectionString().toString()).detail("ExtraString", extraFile->getConnectionString().toString());

		state DatabaseBackupAgent dbAgent = DatabaseBackupAgent(cx);
		state DatabaseBackupAgent extraAgent = DatabaseBackupAgent(extraDB);

		state double dr1PollDelay = 1.0 / CLIENT_KNOBS->BACKUP_AGGREGATE_POLL_RATE;
		state double dr2PollDelay = 1.0 / CLIENT_KNOBS->BACKUP_AGGREGATE_POLL_RATE;

		agentFutures.push_back(extraAgent.run(cx, &dr1PollDelay, CLIENT_KNOBS->SIM_BACKUP_TASKS_PER_AGENT));
		agentFutures.push_back(dbAgent.run(extraDB, &dr2PollDelay, CLIENT_KNOBS->SIM_BACKUP_TASKS_PER_AGENT));

		while (g_simulator.drAgents == ISimulator::BackupToDB) {
			wait(delay(1.0));
		}

		TraceEvent("StoppingDrAgents");

		for(auto it : agentFutures) {
			it.cancel();
		}
	}

	wait(Future<Void>(Never()));
	throw internal_error();
}

// SOMEDAY: when a process can be rebooted in isolation from the other on that machine,
//  a loop{} will be needed around the waiting on simulatedFDBD(). For now this simply
//  takes care of house-keeping such as context switching and file closing.
ACTOR Future<ISimulator::KillType> simulatedFDBDRebooter(
		Reference<ClusterConnectionFile> connFile,
		uint32_t ip,
		bool sslEnabled,
		Reference<TLSOptions> tlsOptions,
		uint16_t port,
		LocalityData localities,
		ProcessClass processClass,
		std::string* dataFolder,
		std::string* coordFolder,
		std::string baseFolder,
		ClusterConnectionString connStr,
		bool useSeedFile,
		bool runBackupAgents)
{
	state ISimulator::ProcessInfo *simProcess = g_simulator.getCurrentProcess();
	state UID randomId = g_nondeterministic_random->randomUniqueID();
	state int cycles = 0;

	loop {
		auto waitTime = SERVER_KNOBS->MIN_REBOOT_TIME + (SERVER_KNOBS->MAX_REBOOT_TIME - SERVER_KNOBS->MIN_REBOOT_TIME) * g_random->random01();
		cycles ++;
		TraceEvent("SimulatedFDBDPreWait").detail("Cycles", cycles).detail("RandomId", randomId)
			.detail("Address", NetworkAddress(ip, port, true, false))
			.detailext("ZoneId", localities.zoneId())
			.detail("WaitTime", waitTime).detail("Port", port);

		wait( delay( waitTime ) );

		state ISimulator::ProcessInfo *process =  g_simulator.newProcess( "Server", ip, port, localities, processClass, dataFolder->c_str(), coordFolder->c_str() );
		wait( g_simulator.onProcess(process, TaskDefaultYield) );	// Now switch execution to the process on which we will run
		state Future<ISimulator::KillType> onShutdown = process->onShutdown();

		try {
			TraceEvent("SimulatedRebooterStarting").detail("Cycles", cycles).detail("RandomId", randomId)
				.detailext("ZoneId", localities.zoneId())
				.detailext("DataHall", localities.dataHallId())
				.detail("Address", process->address.toString())
				.detail("Excluded", process->excluded)
				.detail("UsingSSL", sslEnabled);
			TraceEvent("ProgramStart").detail("Cycles", cycles).detail("RandomId", randomId)
				.detail("SourceVersion", getHGVersion())
				.detail("Version", FDB_VT_VERSION)
				.detail("PackageName", FDB_VT_PACKAGE_NAME)
				.detail("DataFolder", *dataFolder)
				.detail("ConnectionString", connFile ? connFile->getConnectionString().toString() : "")
				.detailf("ActualTime", "%lld", DEBUG_DETERMINISM ? 0 : time(NULL))
				.detail("CommandLine", "fdbserver -r simulation")
				.detail("BuggifyEnabled", buggifyActivated)
				.detail("Simulated", true)
				.trackLatest("ProgramStart");

			try {
				//SOMEDAY: test lower memory limits, without making them too small and causing the database to stop making progress
				FlowTransport::createInstance(1);
				Sim2FileSystem::newFileSystem();
				if (sslEnabled) {
					tlsOptions->register_network();
				}
				NetworkAddress n(ip, port, true, sslEnabled);
				Future<Void> listen = FlowTransport::transport().bind( n, n );
				Future<Void> fd = fdbd( connFile, localities, processClass, *dataFolder, *coordFolder, 500e6, "", "");
				Future<Void> backup = runBackupAgents ? runBackup(connFile) : Future<Void>(Never());
				Future<Void> dr = runBackupAgents ? runDr(connFile) : Future<Void>(Never());

				wait(listen || fd || success(onShutdown) || backup || dr);
			} catch (Error& e) {
				// If in simulation, if we make it here with an error other than io_timeout but enASIOTimedOut is set then somewhere an io_timeout was converted to a different error.
				if(g_network->isSimulated() && e.code() != error_code_io_timeout && (bool)g_network->global(INetwork::enASIOTimedOut))
					TraceEvent(SevError, "IOTimeoutErrorSuppressed").detail("ErrorCode", e.code()).detail("RandomId", randomId).backtrace();

				if (onShutdown.isReady() && onShutdown.isError()) throw onShutdown.getError();
				if(e.code() != error_code_actor_cancelled)
					printf("SimulatedFDBDTerminated: %s\n", e.what());
				ASSERT( destructed || g_simulator.getCurrentProcess() == process ); // simulatedFDBD catch called on different process
				TraceEvent(e.code() == error_code_actor_cancelled || e.code() == error_code_file_not_found || destructed ? SevInfo : SevError, "SimulatedFDBDTerminated").error(e, true).detailext("ZoneId", localities.zoneId());
			}

			TraceEvent("SimulatedFDBDDone").detail("Cycles", cycles).detail("RandomId", randomId)
				.detail("Address", process->address)
				.detail("Excluded", process->excluded)
				.detailext("ZoneId", localities.zoneId())
				.detail("KillType", onShutdown.isReady() ? onShutdown.get() : ISimulator::None);

			if (!onShutdown.isReady())
				onShutdown = ISimulator::InjectFaults;
		} catch (Error& e) {
			TraceEvent(destructed ? SevInfo : SevError, "SimulatedFDBDRebooterError").error(e, true).detailext("ZoneId", localities.zoneId()).detail("RandomId", randomId);
			onShutdown = e;
		}

		ASSERT( destructed || g_simulator.getCurrentProcess() == process );

		if( !process->shutdownSignal.isSet() && !destructed ) {
			process->rebooting = true;
			process->shutdownSignal.send(ISimulator::None);
		}
		TraceEvent("SimulatedFDBDWait").detail("Cycles", cycles).detail("RandomId", randomId)
			.detail("Address", process->address)
			.detail("Excluded", process->excluded)
			.detail("Rebooting", process->rebooting)
			.detailext("ZoneId", localities.zoneId());
		wait( g_simulator.onProcess( simProcess ) );

		wait(delay(0.00001 + FLOW_KNOBS->MAX_BUGGIFIED_DELAY));  // One last chance for the process to clean up?

		g_simulator.destroyProcess( process );  // Leak memory here; the process may be used in other parts of the simulation

		auto shutdownResult = onShutdown.get();
		TraceEvent("SimulatedFDBDShutdown").detail("Cycles", cycles).detail("RandomId", randomId)
			.detail("Address", process->address)
			.detail("Excluded", process->excluded)
			.detailext("ZoneId", localities.zoneId())
			.detail("KillType", shutdownResult);

		if( shutdownResult < ISimulator::RebootProcessAndDelete ) {
			TraceEvent("SimulatedFDBDLowerReboot").detail("Cycles", cycles).detail("RandomId", randomId)
				.detail("Address", process->address)
				.detail("Excluded", process->excluded)
				.detailext("ZoneId", localities.zoneId())
				.detail("KillType", shutdownResult);
			return onShutdown.get();
		}

		if( onShutdown.get() == ISimulator::RebootProcessAndDelete ) {
			TraceEvent("SimulatedFDBDRebootAndDelete").detail("Cycles", cycles).detail("RandomId", randomId)
				.detail("Address", process->address)
				.detailext("ZoneId", localities.zoneId())
				.detail("KillType", shutdownResult);
			*coordFolder = joinPath(baseFolder, g_random->randomUniqueID().toString());
			*dataFolder = joinPath(baseFolder, g_random->randomUniqueID().toString());
			platform::createDirectory( *dataFolder );

			if(!useSeedFile) {
				writeFile(joinPath(*dataFolder, "fdb.cluster"), connStr.toString());
				connFile = Reference<ClusterConnectionFile>( new ClusterConnectionFile( joinPath( *dataFolder, "fdb.cluster" )));
			}
			else {
				connFile = Reference<ClusterConnectionFile>( new ClusterConnectionFile( joinPath( *dataFolder, "fdb.cluster" ), connStr.toString() ) );
			}
		}
		else {
			TraceEvent("SimulatedFDBDJustRepeat").detail("Cycles", cycles).detail("RandomId", randomId)
				.detail("Address", process->address)
				.detailext("ZoneId", localities.zoneId())
				.detail("KillType", shutdownResult);
		}
	}
}

template<>
std::string describe(bool const& val) {
	return val ? "true" : "false";
}

template<>
std::string describe(int const& val) {
	return format("%d", val);
}

// Since a datacenter kill is considered to be the same as killing a machine, files cannot be swapped across datacenters
std::map< Optional<Standalone<StringRef>>, std::vector< std::vector< std::string > > > availableFolders;
// process count is no longer needed because it is now the length of the vector of ip's, because it was one ip per process
ACTOR Future<Void> simulatedMachine(
		ClusterConnectionString connStr,
		std::vector<uint32_t> ips,
		bool sslEnabled,
		Reference<TLSOptions> tlsOptions,
		LocalityData localities,
		ProcessClass processClass,
		std::string baseFolder,
		bool restarting,
		bool useSeedFile,
		bool runBackupAgents)
{
	state int bootCount = 0;
	state std::vector<std::string> myFolders;
	state std::vector<std::string> coordFolders;
	state UID randomId = g_nondeterministic_random->randomUniqueID();

	try {
		CSimpleIni ini;
		ini.SetUnicode();
		ini.LoadFile(joinPath(baseFolder, "restartInfo.ini").c_str());

		for (int i = 0; i < ips.size(); i++) {
			if (restarting) {
				myFolders.push_back( ini.GetValue(printable(localities.zoneId()).c_str(), format("%d", i).c_str(), joinPath(baseFolder, g_random->randomUniqueID().toString()).c_str()) );

				if(i == 0) {
					std::string coordinationFolder = ini.GetValue(printable(localities.zoneId()).c_str(), "coordinationFolder", "");
					if(!coordinationFolder.size())
						coordinationFolder = ini.GetValue(printable(localities.zoneId()).c_str(), format("c%d", i).c_str(), joinPath(baseFolder, g_random->randomUniqueID().toString()).c_str());
					coordFolders.push_back(coordinationFolder);
				} else {
					coordFolders.push_back( ini.GetValue(printable(localities.zoneId()).c_str(), format("c%d", i).c_str(), joinPath(baseFolder, g_random->randomUniqueID().toString()).c_str()) );
				}
			}
			else {
				coordFolders.push_back( joinPath(baseFolder, g_random->randomUniqueID().toString()) );
				std::string thisFolder = g_random->randomUniqueID().toString();
				myFolders.push_back( joinPath(baseFolder, thisFolder ) );
				platform::createDirectory( myFolders[i] );

				if (!useSeedFile)
					writeFile(joinPath(myFolders[i], "fdb.cluster"), connStr.toString());
			}
		}

		loop {
			state std::vector< Future<ISimulator::KillType> > processes;
			for( int i = 0; i < ips.size(); i++ ) {
				std::string path = joinPath(myFolders[i], "fdb.cluster");
				Reference<ClusterConnectionFile> clusterFile(useSeedFile ? new ClusterConnectionFile(path, connStr.toString()) : new ClusterConnectionFile(path));
				processes.push_back(simulatedFDBDRebooter(clusterFile, ips[i], sslEnabled, tlsOptions, i + 1, localities, processClass, &myFolders[i], &coordFolders[i], baseFolder, connStr, useSeedFile, runBackupAgents));
				TraceEvent("SimulatedMachineProcess", randomId).detail("Address", NetworkAddress(ips[i], i+1, true, false)).detailext("ZoneId", localities.zoneId()).detailext("DataHall", localities.dataHallId()).detail("Folder", myFolders[i]);
			}

			TEST( bootCount >= 1 ); // Simulated machine rebooted
			TEST( bootCount >= 2 ); // Simulated machine rebooted twice
			TEST( bootCount >= 3 ); // Simulated machine rebooted three times
			++bootCount;

			TraceEvent("SimulatedMachineStart", randomId)
				.detail("Folder0", myFolders[0])
				.detail("CFolder0", coordFolders[0])
				.detail("MachineIPs", toIPVectorString(ips))
				.detail("SSL", sslEnabled)
				.detail("Processes", processes.size())
				.detail("BootCount", bootCount)
				.detail("ProcessClass", processClass.toString())
				.detail("Restarting", restarting)
				.detail("UseSeedFile", useSeedFile)
				.detailext("ZoneId", localities.zoneId())
				.detailext("DataHall", localities.dataHallId())
				.detail("Locality", localities.toString());

			wait( waitForAll( processes ) );

			TraceEvent("SimulatedMachineRebootStart", randomId)
				.detail("Folder0", myFolders[0])
				.detail("CFolder0", coordFolders[0])
				.detail("MachineIPs", toIPVectorString(ips))
				.detailext("ZoneId", localities.zoneId())
				.detailext("DataHall", localities.dataHallId());

			//Kill all open files, which may cause them to write invalid data.
			auto& machineCache = g_simulator.getMachineById(localities.zoneId())->openFiles;

			//Copy the file pointers to a vector because the map may be modified while we are killing files
			std::vector<AsyncFileNonDurable*> files;
			for(auto fileItr = machineCache.begin(); fileItr != machineCache.end(); ++fileItr) {
				ASSERT( fileItr->second.isReady() );
				files.push_back( (AsyncFileNonDurable*)fileItr->second.get().getPtr() );
			}

			std::vector<Future<Void>> killFutures;
			for(auto fileItr = files.begin(); fileItr != files.end(); ++fileItr)
				killFutures.push_back((*fileItr)->kill());

			wait( waitForAll( killFutures ) );

			state std::set<std::string> filenames;
			state std::string closingStr;
			auto& machineCache = g_simulator.getMachineById(localities.zoneId())->openFiles;
			for( auto it : machineCache ) {
				filenames.insert( it.first );
				closingStr += it.first + ", ";
				ASSERT( it.second.isReady() && !it.second.isError() );
			}

			for( auto it : g_simulator.getMachineById(localities.zoneId())->deletingFiles ) {
				filenames.insert( it );
				closingStr += it + ", ";
			}

			TraceEvent("SimulatedMachineRebootAfterKills", randomId)
				.detail("Folder0", myFolders[0])
				.detail("CFolder0", coordFolders[0])
				.detail("MachineIPs", toIPVectorString(ips))
				.detail("Closing", closingStr)
				.detailext("ZoneId", localities.zoneId())
				.detailext("DataHall", localities.dataHallId());

			ISimulator::MachineInfo* machine = g_simulator.getMachineById(localities.zoneId());
			machine->closingFiles = filenames;
			g_simulator.getMachineById(localities.zoneId())->openFiles.clear();

			// During a reboot:
			//   The process is expected to close all files and be inactive in zero time, but not necessarily
			//   without delay(0)-equivalents, so delay(0) a few times waiting for it to achieve that goal.
			// After an injected fault:
			//   The process is expected to shut down eventually, but not necessarily instantly.  Wait up to 60 seconds.
			state int shutdownDelayCount = 0;
			state double backoff = 0;
			loop {
				auto& machineCache = g_simulator.getMachineById(localities.zoneId())->closingFiles;

				if( !machineCache.empty() ) {
					std::string openFiles;
					int i = 0;
					for( auto it = machineCache.begin(); it != machineCache.end() && i < 5; ++it ) {
						openFiles += *it + ", ";
						i++;
					}
					TraceEvent("MachineFilesOpen", randomId).detail("PAddr", toIPVectorString(ips)).detail("OpenFiles", openFiles);
				} else
					break;

				if( shutdownDelayCount++ >= 50 ) {  // Worker doesn't shut down instantly on reboot
					TraceEvent(SevError, "SimulatedFDBDFilesCheck", randomId)
						.detail("PAddrs", toIPVectorString(ips))
						.detailext("ZoneId", localities.zoneId())
						.detailext("DataHall", localities.dataHallId());
					ASSERT( false );
				}

				wait( delay( backoff ) );
				backoff = std::min( backoff + 1.0, 6.0 );
			}

			TraceEvent("SimulatedFDBDFilesClosed", randomId)
				.detail("Address", toIPVectorString(ips))
				.detailext("ZoneId", localities.zoneId())
				.detailext("DataHall", localities.dataHallId());

			g_simulator.destroyMachine(localities.zoneId());

			// SOMEDAY: when processes can be rebooted, this check will be needed
			//ASSERT( this machine is rebooting );

			// Since processes can end with different codes, take the highest (least severe) to detmine what to do
			state ISimulator::KillType killType = processes[0].get();
			for( int i = 1; i < ips.size(); i++ )
				killType = std::max( processes[i].get(), killType );

			TEST( true ); // Simulated machine has been rebooted

			state bool swap = killType == ISimulator::Reboot && BUGGIFY_WITH_PROB(0.75) && g_simulator.canSwapToMachine( localities.zoneId() );
			if( swap )
				availableFolders[localities.dcId()].push_back( myFolders );

			auto rebootTime = g_random->random01() * MACHINE_REBOOT_TIME;

			TraceEvent("SimulatedMachineShutdown", randomId)
				.detail("Swap", swap)
				.detail("KillType", killType)
				.detail("RebootTime", rebootTime)
				.detailext("ZoneId", localities.zoneId())
				.detailext("DataHall", localities.dataHallId())
				.detail("MachineIPs", toIPVectorString(ips));

			wait( delay( rebootTime ) );

			if( swap ) {
				auto& avail = availableFolders[localities.dcId()];
				int i = g_random->randomInt(0, avail.size());
				if( i != avail.size() - 1 )
					std::swap( avail[i], avail.back() );
				auto toRebootFrom = avail.back();
				avail.pop_back();

				if( myFolders != toRebootFrom ) {
					TEST( true ); // Simulated machine swapped data folders
					TraceEvent("SimulatedMachineFolderSwap", randomId)
						.detail("OldFolder0", myFolders[0]).detail("NewFolder0", toRebootFrom[0])
						.detail("MachineIPs", toIPVectorString(ips));
				}
				myFolders = toRebootFrom;
				if(!useSeedFile) {
					for(auto f : toRebootFrom) {
						if(!fileExists(joinPath(f, "fdb.cluster"))) {
							writeFile(joinPath(f, "fdb.cluster"), connStr.toString());
						}
					}
				}
			} else if( killType == ISimulator::RebootAndDelete ) {
				for( int i = 0; i < ips.size(); i++ ) {
					coordFolders[i] = joinPath(baseFolder, g_random->randomUniqueID().toString());
					myFolders[i] = joinPath(baseFolder, g_random->randomUniqueID().toString());
					platform::createDirectory( myFolders[i] );

					if(!useSeedFile) {
						writeFile(joinPath(myFolders[i], "fdb.cluster"), connStr.toString());
					}
				}

				TEST( true ); // Simulated machine rebooted with data loss
			}

			//this machine is rebooting = false;
		}
	} catch( Error &e ) {
		g_simulator.getMachineById(localities.zoneId())->openFiles.clear();
		throw;
	}
}

#include "fdbclient/MonitorLeader.h"

ACTOR Future<Void> restartSimulatedSystem(
		vector<Future<Void>> *systemActors, std::string baseFolder, int* pTesterCount,
		Optional<ClusterConnectionString> *pConnString, Reference<TLSOptions> tlsOptions, int extraDB) {
	CSimpleIni ini;
	ini.SetUnicode();
	ini.LoadFile(joinPath(baseFolder, "restartInfo.ini").c_str());

	// allows multiple ipAddr entries
	ini.SetMultiKey();

	try {
		int machineCount = atoi(ini.GetValue("META", "machineCount"));
		int processesPerMachine = atoi(ini.GetValue("META", "processesPerMachine"));
		int desiredCoordinators = atoi(ini.GetValue("META", "desiredCoordinators"));
		int testerCount = atoi(ini.GetValue("META", "testerCount"));
		bool enableExtraDB = (extraDB == 3);
		ClusterConnectionString conn(ini.GetValue("META", "connectionString"));
		if (enableExtraDB) {
			g_simulator.extraDB = new ClusterConnectionString(ini.GetValue("META", "connectionString"));
		}
		*pConnString = conn;
		*pTesterCount = testerCount;
		bool usingSSL = conn.toString().find(":tls") != std::string::npos;
		int useSeedForMachine = g_random->randomInt(0, machineCount);
		for( int i = 0; i < machineCount; i++) {
			Optional<Standalone<StringRef>> dcUID;
			std::string zoneIdString = ini.GetValue("META", format("%d", i).c_str());
			Standalone<StringRef> zoneId = StringRef(zoneIdString);
			std::string	dcUIDini = ini.GetValue(zoneIdString.c_str(), "dcUID");
			if (!dcUIDini.empty()) dcUID = StringRef(dcUIDini);
			ProcessClass processClass = ProcessClass((ProcessClass::ClassType)atoi(ini.GetValue(zoneIdString.c_str(), "mClass")), ProcessClass::CommandLineSource);

			std::vector<uint32_t> ipAddrs;
			int processes = atoi(ini.GetValue(zoneIdString.c_str(), "processes"));

			auto ip = ini.GetValue(zoneIdString.c_str(), "ipAddr");

			if( ip == NULL ) {
				for (int i = 0; i < processes; i++){
					ipAddrs.push_back(strtoul(ini.GetValue(zoneIdString.c_str(), format("ipAddr%d", i).c_str()), NULL, 10));
				}
			}
			else {
				// old way
				ipAddrs.push_back(strtoul(ip, NULL, 10));
				for (int i = 1; i < processes; i++){
					ipAddrs.push_back(ipAddrs.back() + 1);
				}
			}

			LocalityData	localities(Optional<Standalone<StringRef>>(), zoneId, zoneId, dcUID);
			localities.set(LiteralStringRef("data_hall"), dcUID);

			// SOMEDAY: parse backup agent from test file
			systemActors->push_back( reportErrors( simulatedMachine(
				conn, ipAddrs, usingSSL, tlsOptions, localities, processClass, baseFolder, true, i == useSeedForMachine, enableExtraDB ),
				processClass == ProcessClass::TesterClass ? "SimulatedTesterMachine" : "SimulatedMachine") );
		}

		g_simulator.desiredCoordinators = desiredCoordinators;
		g_simulator.processesPerMachine = processesPerMachine;
	}
	catch (Error& e) {
		TraceEvent(SevError, "RestartSimulationError").error(e);
	}

	TraceEvent("RestartSimulatorSettings")
		.detail("DesiredCoordinators", g_simulator.desiredCoordinators)
		.detail("ProcessesPerMachine", g_simulator.processesPerMachine);

	wait(delay(1.0));

	return Void();
}

struct SimulationConfig {
	explicit SimulationConfig(int extraDB, int minimumReplication, int minimumRegions);
	int extraDB;

	DatabaseConfiguration db;

	void set_config(std::string config);

	// Simulation layout
	int datacenters;
	int machine_count;  // Total, not per DC.
	int processes_per_machine;
	int coordinators;
private:
	void generateNormalConfig(int minimumReplication, int minimumRegions);
};

SimulationConfig::SimulationConfig(int extraDB, int minimumReplication, int minimumRegions) : extraDB(extraDB) {
	generateNormalConfig(minimumReplication, minimumRegions);
}

void SimulationConfig::set_config(std::string config) {
	// The only mechanism we have for turning "single" into what single means
	// is buildConfiguration()... :/
	std::map<std::string, std::string> hack_map;
	ASSERT( buildConfiguration(config, hack_map) );
	for(auto kv : hack_map) db.set( kv.first, kv.second );
}

StringRef StringRefOf(const char* s) {
  return StringRef((uint8_t*)s, strlen(s));
}

void SimulationConfig::generateNormalConfig(int minimumReplication, int minimumRegions) {
	set_config("new");
	bool generateFearless = minimumRegions > 1 || g_random->random01() < 0.5;
	datacenters = generateFearless ? ( minimumReplication > 0 || g_random->random01() < 0.5 ? 4 : 6 ) : g_random->randomInt( 1, 4 );
	if (g_random->random01() < 0.25) db.desiredTLogCount = g_random->randomInt(1,7);
	if (g_random->random01() < 0.25) db.masterProxyCount = g_random->randomInt(1,7);
	if (g_random->random01() < 0.25) db.resolverCount = g_random->randomInt(1,7);
	if (g_random->random01() < 0.5) {
		set_config("ssd");
	} else {
		set_config("memory");
	}

	int replication_type = std::max(minimumReplication, datacenters > 4 ? g_random->randomInt(1,3) : std::min(g_random->randomInt(0,6), 3));
	switch (replication_type) {
	case 0: {
		TEST( true );  // Simulated cluster using custom redundancy mode
		int storage_servers = g_random->randomInt(1, generateFearless ? 4 : 5);
		//FIXME: log replicas must be more than storage replicas because otherwise better master exists will not recognize it needs to change dcs
		int replication_factor = g_random->randomInt(storage_servers, generateFearless ? 4 : 5);
		int anti_quorum = g_random->randomInt(0, replication_factor);
		// Go through buildConfiguration, as it sets tLogPolicy/storagePolicy.
		set_config(format("storage_replicas:=%d log_replicas:=%d log_anti_quorum:=%d "
		                  "replica_datacenters:=1 min_replica_datacenters:=1",
		                  storage_servers, replication_factor, anti_quorum));
		break;
	}
	case 1: {
		TEST( true );  // Simulated cluster running in single redundancy mode
		set_config("single");
		break;
	}
	case 2: {
		TEST( true );  // Simulated cluster running in double redundancy mode
		set_config("double");
		break;
	}
	case 3: {
		if( datacenters <= 2 || generateFearless ) {
			TEST( true );  // Simulated cluster running in triple redundancy mode
			set_config("triple");
		}
		else if( datacenters == 3 ) {
			TEST( true );  // Simulated cluster running in 3 data-hall mode
			set_config("three_data_hall");
		}
		else {
			ASSERT( false );
		}
		break;
	}
	default:
		ASSERT(false);  // Programmer forgot to adjust cases.
	}

	if(generateFearless || (datacenters == 2 && g_random->random01() < 0.5)) {
		//The kill region workload relies on the fact that all "0", "2", and "4" are all of the possible primary dcids.
		StatusObject primaryObj;
		StatusObject primaryDcObj;
		primaryDcObj["id"] = "0";
		primaryDcObj["priority"] = 2;
		StatusArray primaryDcArr;
		primaryDcArr.push_back(primaryDcObj);

		StatusObject remoteObj;
		StatusObject remoteDcObj;
		remoteDcObj["id"] = "1";
		remoteDcObj["priority"] = 1;
		StatusArray remoteDcArr;
		remoteDcArr.push_back(remoteDcObj);

		bool needsRemote = generateFearless;
		if(generateFearless) {
			StatusObject primarySatelliteObj;
			primarySatelliteObj["id"] = "2";
			primarySatelliteObj["priority"] = 1;
			primarySatelliteObj["satellite"] = 1;
			primaryDcArr.push_back(primarySatelliteObj);

			StatusObject remoteSatelliteObj;
			remoteSatelliteObj["id"] = "3";
			remoteSatelliteObj["priority"] = 1;
			remoteSatelliteObj["satellite"] = 1;
			remoteDcArr.push_back(remoteSatelliteObj);

			if(datacenters > 4) {
				StatusObject primarySatelliteObjB;
				primarySatelliteObjB["id"] = "4";
				primarySatelliteObjB["priority"] = 1;
				primarySatelliteObjB["satellite"] = 1;
				primaryDcArr.push_back(primarySatelliteObjB);

				StatusObject remoteSatelliteObjB;
				remoteSatelliteObjB["id"] = "5";
				remoteSatelliteObjB["priority"] = 1;
				remoteSatelliteObjB["satellite"] = 1;
				remoteDcArr.push_back(remoteSatelliteObjB);
			}

			if(datacenters > 4) {
				//FIXME: we cannot use one satellite replication with more than one satellite per region because canKillProcesses does not respect usable_dcs
				int satellite_replication_type = g_random->randomInt(0,3);
				switch (satellite_replication_type) {
				case 0: {
					TEST( true );  // Simulated cluster using no satellite redundancy mode
					break;
				}
				case 1: {
					TEST( true );  // Simulated cluster using two satellite fast redundancy mode
					primaryObj["satellite_redundancy_mode"] = "two_satellite_fast";
					remoteObj["satellite_redundancy_mode"] = "two_satellite_fast";
					break;
				}
				case 2: {
					TEST( true );  // Simulated cluster using two satellite safe redundancy mode
					primaryObj["satellite_redundancy_mode"] = "two_satellite_safe";
					remoteObj["satellite_redundancy_mode"] = "two_satellite_safe";
					break;
				}
				default:
					ASSERT(false);  // Programmer forgot to adjust cases.
				}
			} else {
				int satellite_replication_type = g_random->randomInt(0,5);
				switch (satellite_replication_type) {
				case 0: {
					//FIXME: implement
					TEST( true );  // Simulated cluster using custom satellite redundancy mode
					break;
				}
				case 1: {
					TEST( true );  // Simulated cluster using no satellite redundancy mode
					break;
				}
				case 2: {
					TEST( true );  // Simulated cluster using single satellite redundancy mode
					primaryObj["satellite_redundancy_mode"] = "one_satellite_single";
					remoteObj["satellite_redundancy_mode"] = "one_satellite_single";
					break;
				}
				case 3: {
					TEST( true );  // Simulated cluster using double satellite redundancy mode
					primaryObj["satellite_redundancy_mode"] = "one_satellite_double";
					remoteObj["satellite_redundancy_mode"] = "one_satellite_double";
					break;
				}
				case 4: {
					TEST( true );  // Simulated cluster using triple satellite redundancy mode
					primaryObj["satellite_redundancy_mode"] = "one_satellite_triple";
					remoteObj["satellite_redundancy_mode"] = "one_satellite_triple";
					break;
				}
				default:
					ASSERT(false);  // Programmer forgot to adjust cases.
				}
			}

			if (g_random->random01() < 0.25) {
				int logs = g_random->randomInt(1,7);
				primaryObj["satellite_logs"] = logs;
				remoteObj["satellite_logs"] = logs;
			}

			//We cannot run with a remote DC when MAX_READ_TRANSACTION_LIFE_VERSIONS is too small, because the log routers will not be able to keep up.
			if (minimumRegions <= 1 && (g_random->random01() < 0.25 || SERVER_KNOBS->MAX_READ_TRANSACTION_LIFE_VERSIONS < SERVER_KNOBS->VERSIONS_PER_SECOND)) {
				TEST( true );  // Simulated cluster using one region
				needsRemote = false;
			} else {
				TEST( true );  // Simulated cluster using two regions
				db.usableRegions = 2;
			}

			int remote_replication_type = g_random->randomInt(0, datacenters > 4 ? 4 : 5);
			switch (remote_replication_type) {
			case 0: {
				//FIXME: implement
				TEST( true );  // Simulated cluster using custom remote redundancy mode
				break;
			}
			case 1: {
				TEST( true );  // Simulated cluster using default remote redundancy mode
				break;
			}
			case 2: {
				TEST( true );  // Simulated cluster using single remote redundancy mode
				set_config("remote_single");
				break;
			}
			case 3: {
				TEST( true );  // Simulated cluster using double remote redundancy mode
				set_config("remote_double");
				break;
			}
			case 4: {
				TEST( true );  // Simulated cluster using triple remote redundancy mode
				set_config("remote_triple");
				break;
			}
			default:
				ASSERT(false);  // Programmer forgot to adjust cases.
			}

			if (g_random->random01() < 0.25) db.desiredLogRouterCount = g_random->randomInt(1,7);
			if (g_random->random01() < 0.25) db.remoteDesiredTLogCount = g_random->randomInt(1,7);
		}

		primaryObj["datacenters"] = primaryDcArr;
		remoteObj["datacenters"] = remoteDcArr;

		StatusArray regionArr;
		regionArr.push_back(primaryObj);
		if(needsRemote || g_random->random01() < 0.5) {
			regionArr.push_back(remoteObj);
		}

		set_config("regions=" + json_spirit::write_string(json_spirit::mValue(regionArr), json_spirit::Output_options::none));

		if(needsRemote) {
			g_simulator.originalRegions = "regions=" + json_spirit::write_string(json_spirit::mValue(regionArr), json_spirit::Output_options::none);

			StatusArray disablePrimary = regionArr;
			disablePrimary[0].get_obj()["datacenters"].get_array()[0].get_obj()["priority"] = -1;
			g_simulator.disablePrimary = "regions=" + json_spirit::write_string(json_spirit::mValue(disablePrimary), json_spirit::Output_options::none);

			StatusArray disableRemote = regionArr;
			disableRemote[1].get_obj()["datacenters"].get_array()[0].get_obj()["priority"] = -1;
			g_simulator.disableRemote = "regions=" + json_spirit::write_string(json_spirit::mValue(disableRemote), json_spirit::Output_options::none);
		}
	}

	if(generateFearless && minimumReplication > 1) {
		//low latency tests in fearless configurations need 4 machines per datacenter (3 for triple replication, 1 that is down during failures).
		machine_count = 16;
	} else if(generateFearless) {
		machine_count = 12;
	} else if(db.tLogPolicy && db.tLogPolicy->info() == "data_hall^2 x zoneid^2 x 1") {
		machine_count = 9;
	} else {
		//datacenters+2 so that the configure database workload can configure into three_data_hall
		machine_count = std::max(datacenters+2, ((db.minDatacentersRequired() > 0) ? datacenters : 1) * std::max(3, db.minMachinesRequiredPerDatacenter()));
		machine_count = g_random->randomInt( machine_count, std::max(machine_count+1, extraDB ? 6 : 10) );
	}

	//because we protect a majority of coordinators from being killed, it is better to run with low numbers of coordinators to prevent too many processes from being protected
	coordinators = ( minimumRegions <= 1 && BUGGIFY ) ? g_random->randomInt(1, machine_count+1) : 1;

	if(minimumReplication > 1 && datacenters == 3) {
		//low latency tests in 3 data hall mode need 2 other data centers with 2 machines each to avoid waiting for logs to recover.
		machine_count = std::max( machine_count, 6);
		coordinators = 3;
	}

	if(generateFearless) {
		processes_per_machine = 1;
	} else {
		processes_per_machine = g_random->randomInt(1, (extraDB ? 14 : 28)/machine_count + 2 );
	}
}

void setupSimulatedSystem( vector<Future<Void>> *systemActors, std::string baseFolder,
                           int* pTesterCount, Optional<ClusterConnectionString> *pConnString,
                           Standalone<StringRef> *pStartingConfiguration, int extraDB, int minimumReplication, int minimumRegions, Reference<TLSOptions> tlsOptions)
{
	// SOMEDAY: this does not test multi-interface configurations
	SimulationConfig simconfig(extraDB, minimumReplication, minimumRegions);
	StatusObject startingConfigJSON = simconfig.db.toJSON(true);
	std::string startingConfigString = "new";
	for( auto kv : startingConfigJSON) {
		startingConfigString += " ";
		if( kv.second.type() == json_spirit::int_type ) {
			startingConfigString += kv.first + ":=" + format("%d", kv.second.get_int()); 
		} else if( kv.second.type() == json_spirit::str_type ) {
			startingConfigString += kv.second.get_str(); 
		} else if( kv.second.type() == json_spirit::array_type ) {
			startingConfigString += kv.first + "=" + json_spirit::write_string(json_spirit::mValue(kv.second.get_array()), json_spirit::Output_options::none); 
		} else {
			ASSERT(false);
		}
	}

	g_simulator.storagePolicy = simconfig.db.storagePolicy;
	g_simulator.tLogPolicy = simconfig.db.tLogPolicy;
	g_simulator.tLogWriteAntiQuorum = simconfig.db.tLogWriteAntiQuorum;
	g_simulator.remoteTLogPolicy = simconfig.db.getRemoteTLogPolicy();
	g_simulator.usableRegions = simconfig.db.usableRegions;

	if(simconfig.db.regions.size() > 0) {
		g_simulator.primaryDcId = simconfig.db.regions[0].dcId;
		g_simulator.hasSatelliteReplication = simconfig.db.regions[0].satelliteTLogReplicationFactor > 0;
		if(simconfig.db.regions[0].satelliteTLogUsableDcsFallback > 0) {
			g_simulator.satelliteTLogPolicyFallback = simconfig.db.regions[0].satelliteTLogPolicyFallback;
			g_simulator.satelliteTLogWriteAntiQuorumFallback = simconfig.db.regions[0].satelliteTLogWriteAntiQuorumFallback;
		} else {
			g_simulator.satelliteTLogPolicyFallback = simconfig.db.regions[0].satelliteTLogPolicy;
			g_simulator.satelliteTLogWriteAntiQuorumFallback = simconfig.db.regions[0].satelliteTLogWriteAntiQuorum;
		}
		g_simulator.satelliteTLogPolicy = simconfig.db.regions[0].satelliteTLogPolicy;
		g_simulator.satelliteTLogWriteAntiQuorum = simconfig.db.regions[0].satelliteTLogWriteAntiQuorum;

		for(auto s : simconfig.db.regions[0].satellites) {
			g_simulator.primarySatelliteDcIds.push_back(s.dcId);
		}
	} else {
		g_simulator.hasSatelliteReplication = false;
		g_simulator.satelliteTLogWriteAntiQuorum = 0;
	}

	if(simconfig.db.regions.size() == 2) {
		g_simulator.remoteDcId = simconfig.db.regions[1].dcId;
		ASSERT((!simconfig.db.regions[0].satelliteTLogPolicy && !simconfig.db.regions[1].satelliteTLogPolicy) || simconfig.db.regions[0].satelliteTLogPolicy->info() == simconfig.db.regions[1].satelliteTLogPolicy->info());

		for(auto s : simconfig.db.regions[1].satellites) {
			g_simulator.remoteSatelliteDcIds.push_back(s.dcId);
		}
	}

	if(g_simulator.usableRegions < 2 || !g_simulator.hasSatelliteReplication) {
		g_simulator.allowLogSetKills = false;
	}

	ASSERT(g_simulator.storagePolicy && g_simulator.tLogPolicy);
	ASSERT(!g_simulator.hasSatelliteReplication || g_simulator.satelliteTLogPolicy);
	TraceEvent("SimulatorConfig").detail("ConfigString", printable(StringRef(startingConfigString)));

	const int dataCenters = simconfig.datacenters;
	const int machineCount = simconfig.machine_count;
	const int coordinatorCount = simconfig.coordinators;
	const int processesPerMachine = simconfig.processes_per_machine;

	// half the time, when we have more than 4 machines that are not the first in their dataCenter, assign classes
	bool assignClasses = machineCount - dataCenters > 4 && g_random->random01() < 0.5;

	// Use SSL 5% of the time
	bool sslEnabled = g_random->random01() < 0.05 && tlsOptions->enabled();
	TEST( sslEnabled ); // SSL enabled
	TEST( !sslEnabled ); // SSL disabled

	vector<NetworkAddress> coordinatorAddresses;
	if(minimumRegions > 1) {
		//do not put coordinators in the primary region so that we can kill that region safely
		int nonPrimaryDcs = dataCenters/2;
		for( int dc = 1; dc < dataCenters; dc+=2 ) {
			int dcCoordinators = coordinatorCount / nonPrimaryDcs + ((dc-1)/2 < coordinatorCount%nonPrimaryDcs);
			for(int m = 0; m < dcCoordinators; m++) {
				uint32_t ip = 2<<24 | dc<<16 | 1<<8 | m;
				coordinatorAddresses.push_back(NetworkAddress(ip, 1, true, sslEnabled));
				TraceEvent("SelectedCoordinator").detail("Address", coordinatorAddresses.back());
			}
		}
	} else {
		for( int dc = 0; dc < dataCenters; dc++ ) {
			int dcCoordinators = coordinatorCount / dataCenters + (dc < coordinatorCount%dataCenters);

			for(int m = 0; m < dcCoordinators; m++) {
				uint32_t ip = 2<<24 | dc<<16 | 1<<8 | m;
				coordinatorAddresses.push_back(NetworkAddress(ip, 1, true, sslEnabled));
				TraceEvent("SelectedCoordinator").detail("Address", coordinatorAddresses.back());
			}
		}
	}

	g_random->randomShuffle(coordinatorAddresses);
	for(int i = 0; i < (coordinatorAddresses.size()/2)+1; i++) {
		TraceEvent("ProtectCoordinator").detail("Address", coordinatorAddresses[i]).detail("Coordinators", describe(coordinatorAddresses)).backtrace();
		g_simulator.protectedAddresses.insert(NetworkAddress(coordinatorAddresses[i].ip,coordinatorAddresses[i].port,true,false));
	}
	g_random->randomShuffle(coordinatorAddresses);

	ASSERT( coordinatorAddresses.size() == coordinatorCount );
	ClusterConnectionString conn(coordinatorAddresses, LiteralStringRef("TestCluster:0"));

	// If extraDB==0, leave g_simulator.extraDB as null because the test does not use DR.
	if(extraDB==1) {
		// The DR database can be either a new database or itself
		g_simulator.extraDB = new ClusterConnectionString(coordinatorAddresses, BUGGIFY ? LiteralStringRef("TestCluster:0") : LiteralStringRef("ExtraCluster:0"));
	} else if(extraDB==2) {
		// The DR database is a new database
		g_simulator.extraDB = new ClusterConnectionString(coordinatorAddresses, LiteralStringRef("ExtraCluster:0"));
	} else if(extraDB==3) {
		// The DR database is the same database
		g_simulator.extraDB = new ClusterConnectionString(coordinatorAddresses, LiteralStringRef("TestCluster:0"));
	}

	*pConnString = conn;

	TraceEvent("SimulatedConnectionString").detail("String", conn.toString()).detail("ConfigString", printable(StringRef(startingConfigString)));

	int assignedMachines = 0, nonVersatileMachines = 0;
	for( int dc = 0; dc < dataCenters; dc++ ) {
		//FIXME: test unset dcID
		Optional<Standalone<StringRef>> dcUID = StringRef(format("%d", dc));
		std::vector<UID> machineIdentities;
		int machines = machineCount / dataCenters + (dc < machineCount % dataCenters); // add remainder of machines to first datacenter
		int dcCoordinators = coordinatorCount / dataCenters + (dc < coordinatorCount%dataCenters);
		printf("Datacenter %d: %d/%d machines, %d/%d coordinators\n", dc, machines, machineCount, dcCoordinators, coordinatorCount);
		ASSERT( dcCoordinators <= machines );
		int useSeedForMachine = g_random->randomInt(0, machines);
		for( int machine = 0; machine < machines; machine++ ) {
			Standalone<StringRef> zoneId(g_random->randomUniqueID().toString());

			//Choose a machine class
			ProcessClass processClass = ProcessClass(ProcessClass::UnsetClass, ProcessClass::CommandLineSource);
			if(assignClasses) {
				if(assignedMachines < 4)
					processClass = ProcessClass((ProcessClass::ClassType) g_random->randomInt(0, 2), ProcessClass::CommandLineSource); //Unset or Storage
				else if(assignedMachines == 4 && !simconfig.db.regions.size())
					processClass = ProcessClass((ProcessClass::ClassType) (g_random->randomInt(0, 2) * ProcessClass::ResolutionClass), ProcessClass::CommandLineSource); //Unset or Resolution
				else
					processClass = ProcessClass((ProcessClass::ClassType) g_random->randomInt(0, 3), ProcessClass::CommandLineSource); //Unset, Storage, or Transaction
				if (processClass == ProcessClass::ResolutionClass)  // *can't* be assigned to other roles, even in an emergency
					nonVersatileMachines++;
			}

			std::vector<uint32_t> ips;
			for (int i = 0; i < processesPerMachine; i++){
				ips.push_back(2 << 24 | dc << 16 | g_random->randomInt(1, i+2) << 8 | machine);
			}
			// check the sslEnablementMap using only one ip(
			LocalityData	localities(Optional<Standalone<StringRef>>(), zoneId, zoneId, dcUID);
			localities.set(LiteralStringRef("data_hall"), dcUID);
			systemActors->push_back(reportErrors(simulatedMachine(conn, ips, sslEnabled, tlsOptions,
				localities, processClass, baseFolder, false, machine == useSeedForMachine, true ), "SimulatedMachine"));

			if (extraDB && g_simulator.extraDB->toString() != conn.toString()) {
				std::vector<uint32_t> extraIps;
				for (int i = 0; i < processesPerMachine; i++){
					extraIps.push_back(4 << 24 | dc << 16 | g_random->randomInt(1, i + 2) << 8 | machine);
				}

				Standalone<StringRef> newZoneId = Standalone<StringRef>(g_random->randomUniqueID().toString());
				LocalityData	localities(Optional<Standalone<StringRef>>(), newZoneId, newZoneId, dcUID);
				localities.set(LiteralStringRef("data_hall"), dcUID);
				systemActors->push_back(reportErrors(simulatedMachine(*g_simulator.extraDB, extraIps, sslEnabled, tlsOptions,
					localities,
					processClass, baseFolder, false, machine == useSeedForMachine, false ), "SimulatedMachine"));
			}

			assignedMachines++;
		}
	}

	g_simulator.desiredCoordinators = coordinatorCount;
	g_simulator.physicalDatacenters = dataCenters;
	g_simulator.processesPerMachine = processesPerMachine;

	TraceEvent("SetupSimulatorSettings")
		.detail("DesiredCoordinators", g_simulator.desiredCoordinators)
		.detail("PhysicalDatacenters", g_simulator.physicalDatacenters)
		.detail("ProcessesPerMachine", g_simulator.processesPerMachine);

	// SOMEDAY: add locality for testers to simulate network topology
	// FIXME: Start workers with tester class instead, at least sometimes run tests with the testers-only flag
	int testerCount = *pTesterCount = g_random->randomInt(4, 9);
	int useSeedForMachine = g_random->randomInt(0, testerCount);
	for(int i=0; i<testerCount; i++) {
		std::vector<uint32_t> ips;
		ips.push_back(0x03040301 + i);
		Standalone<StringRef> newZoneId = Standalone<StringRef>(g_random->randomUniqueID().toString());
		LocalityData	localities(Optional<Standalone<StringRef>>(), newZoneId, newZoneId, Optional<Standalone<StringRef>>());
		systemActors->push_back( reportErrors( simulatedMachine(
			conn, ips, sslEnabled, tlsOptions,
			localities, ProcessClass(ProcessClass::TesterClass, ProcessClass::CommandLineSource),
			baseFolder, false, i == useSeedForMachine, false ),
			"SimulatedTesterMachine") );
	}

	/*int testerCount = g_random->randomInt(4, 9);
	for(int i=0; i<testerCount; i++)
		g_simulator.asNewProcess("TestWorker", 0x03040301 + i, LocalityData(g_random->randomUniqueID().toString(), Optional<Standalone<StringRef>>()), [&] {
			vector<Future<Void>> v;

			Reference<AsyncVar<ClusterControllerFullInterface>> cc( new AsyncVar<ClusterControllerFullInterface> );
			Reference<AsyncVar<ClusterInterface>> ci( new AsyncVar<ClusterInterface> );
			v.push_back( monitorLeader( coordinators, cc ) );
			v.push_back( extractClusterInterface(cc,ci) );
			v.push_back( failureMonitorClient( ci ) );
			v.push_back( testerServer( cc ) );
			systemActors->push_back( waitForAll(v) );
		});*/


	*pStartingConfiguration = startingConfigString;

	// save some state that we only need when restarting the simulator.
	g_simulator.connectionString = conn.toString();
	g_simulator.testerCount = testerCount;

	TraceEvent("SimulatedClusterStarted")
		.detail("DataCenters", dataCenters)
		.detail("ServerMachineCount", machineCount)
		.detail("ProcessesPerServer", processesPerMachine)
		.detail("SSLEnabled", sslEnabled)
		.detail("ClassesAssigned", assignClasses)
		.detail("StartingConfiguration", pStartingConfiguration->toString());
}

void checkExtraDB(const char *testFile, int &extraDB, int &minimumReplication, int &minimumRegions) {
	std::ifstream ifs;
	ifs.open(testFile, std::ifstream::in);
	if (!ifs.good())
		return;

	std::string cline;

	while (ifs.good()) {
		getline(ifs, cline);
		std::string line = removeWhitespace(std::string(cline));
		if (!line.size() || line.find(';') == 0)
			continue;

		size_t found = line.find('=');
		if (found == std::string::npos)
			// hmmm, not good
			continue;
		std::string attrib = removeWhitespace(line.substr(0, found));
		std::string value = removeWhitespace(line.substr(found + 1));

		if (attrib == "extraDB") {
			sscanf( value.c_str(), "%d", &extraDB );
		}

		if (attrib == "minimumReplication") {
			sscanf( value.c_str(), "%d", &minimumReplication );
		}

		if (attrib == "minimumRegions") {
			sscanf( value.c_str(), "%d", &minimumRegions );
		}
	}

	ifs.close();
}

ACTOR void setupAndRun(std::string dataFolder, const char *testFile, bool rebooting, Reference<TLSOptions> tlsOptions ) {
	state vector<Future<Void>> systemActors;
	state Optional<ClusterConnectionString> connFile;
	state Standalone<StringRef> startingConfiguration;
	state int testerCount = 1;
	state int extraDB = 0;
	state int minimumReplication = 0;
	state int minimumRegions = 0;
	checkExtraDB(testFile, extraDB, minimumReplication, minimumRegions);

	wait( g_simulator.onProcess( g_simulator.newProcess(
			"TestSystem", 0x01010101, 1, LocalityData(Optional<Standalone<StringRef>>(), Standalone<StringRef>(g_random->randomUniqueID().toString()), Optional<Standalone<StringRef>>(), Optional<Standalone<StringRef>>()), ProcessClass(ProcessClass::TesterClass, ProcessClass::CommandLineSource), "", "" ), TaskDefaultYield ) );
	Sim2FileSystem::newFileSystem();
	FlowTransport::createInstance(1);
	if (tlsOptions->enabled()) {
		simInitTLS(tlsOptions);
	}

	TEST(true);  // Simulation start

	try {
		//systemActors.push_back( startSystemMonitor(dataFolder) );
		if (rebooting) {
			wait( timeoutError( restartSimulatedSystem( &systemActors, dataFolder, &testerCount, &connFile, tlsOptions, extraDB), 100.0 ) );
		}
		else {
			g_expect_full_pointermap = 1;
<<<<<<< HEAD
			setupSimulatedSystem( &systemActors, dataFolder, &testerCount, &connFile, &startingConfiguration, extraDB, minimumReplication, tlsOptions );
			wait( delay(1.0) ); // FIXME: WHY!!!  //wait for machines to boot
=======
			setupSimulatedSystem( &systemActors, dataFolder, &testerCount, &connFile, &startingConfiguration, extraDB, minimumReplication, minimumRegions, tlsOptions );
			Void _ = wait( delay(1.0) ); // FIXME: WHY!!!  //wait for machines to boot
>>>>>>> 9de55f36
		}
		std::string clusterFileDir = joinPath( dataFolder, g_random->randomUniqueID().toString() );
		platform::createDirectory( clusterFileDir );
		writeFile(joinPath(clusterFileDir, "fdb.cluster"), connFile.get().toString());
		wait(timeoutError(runTests(Reference<ClusterConnectionFile>(new ClusterConnectionFile(joinPath(clusterFileDir, "fdb.cluster"))), TEST_TYPE_FROM_FILE, TEST_ON_TESTERS, testerCount, testFile, startingConfiguration), buggifyActivated ? 36000.0 : 5400.0));
	} catch (Error& e) {
		TraceEvent(SevError, "SetupAndRunError").error(e);
	}

	TraceEvent("SimulatedSystemDestruct");
	destructed = true;
	systemActors.clear();

	g_simulator.stop();
}<|MERGE_RESOLUTION|>--- conflicted
+++ resolved
@@ -1263,13 +1263,8 @@
 		}
 		else {
 			g_expect_full_pointermap = 1;
-<<<<<<< HEAD
-			setupSimulatedSystem( &systemActors, dataFolder, &testerCount, &connFile, &startingConfiguration, extraDB, minimumReplication, tlsOptions );
+			setupSimulatedSystem( &systemActors, dataFolder, &testerCount, &connFile, &startingConfiguration, extraDB, minimumReplication, minimumRegions, tlsOptions );
 			wait( delay(1.0) ); // FIXME: WHY!!!  //wait for machines to boot
-=======
-			setupSimulatedSystem( &systemActors, dataFolder, &testerCount, &connFile, &startingConfiguration, extraDB, minimumReplication, minimumRegions, tlsOptions );
-			Void _ = wait( delay(1.0) ); // FIXME: WHY!!!  //wait for machines to boot
->>>>>>> 9de55f36
 		}
 		std::string clusterFileDir = joinPath( dataFolder, g_random->randomUniqueID().toString() );
 		platform::createDirectory( clusterFileDir );
