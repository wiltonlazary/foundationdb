--- conflicted
+++ resolved
@@ -554,13 +554,6 @@
 				getOutTransaction(0, trIn.read_snapshot).mutations.push_back(requests[0].arena, m);
 			}
 		}
-<<<<<<< HEAD
-		std::vector<std::vector<int>> rCRIndexMap(
-		    requests.size()); // [resolver_index][read_conflict_range_index_on_the_resolver]
-		                      // -> read_conflict_range's original index
-		for (int idx = 0; idx < trIn.read_conflict_ranges.size(); ++idx) {
-			const auto& r = trIn.read_conflict_ranges[idx];
-=======
 		if (isTXNStateTransaction && !trRequest.isLockAware()) {
 			// This mitigates https://github.com/apple/foundationdb/issues/3647. Since this transaction is not lock
 			// aware, if this transaction got a read version then \xff/dbLocked must not have been set at this
@@ -568,8 +561,11 @@
 			// a conflict. A client could set a read version manually so this isn't totally bulletproof.
 			trIn.read_conflict_ranges.push_back(trRequest.arena, KeyRangeRef(databaseLockedKey, databaseLockedKeyEnd));
 		}
-		for(auto& r : trIn.read_conflict_ranges) {
->>>>>>> 92ddf5c6
+		std::vector<std::vector<int>> rCRIndexMap(
+		    requests.size()); // [resolver_index][read_conflict_range_index_on_the_resolver]
+		                      // -> read_conflict_range's original index
+		for (int idx = 0; idx < trIn.read_conflict_ranges.size(); ++idx) {
+			const auto& r = trIn.read_conflict_ranges[idx];
 			auto ranges = self->keyResolvers.intersectingRanges( r );
 			std::set<int> resolvers;
 			for(auto &ir : ranges) {
