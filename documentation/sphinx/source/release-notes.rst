--- conflicted
+++ resolved
@@ -40,12 +40,9 @@
 * In very rare scenarios, master recovery would restart because system metadata was loaded incorrectly. `(PR #1919) <https://github.com/apple/foundationdb/pull/1919>`_.
 * Ratekeeper will aggressively throttle when unable to fetch the list of storage servers for a considerable period of time. `(PR #1858) <https://github.com/apple/foundationdb/pull/1858>`_.
 * Proxies could become overloaded when all storage servers on a team fail. [6.2.1] `(PR #1976) <https://github.com/apple/foundationdb/pull/1976>`_.
-<<<<<<< HEAD
 * Proxies could start too few transactions if they didn't receive get read version requests frequently enough. [6.2.3] `(PR #1999) <https://github.com/apple/foundationdb/pull/1999>`_.
-=======
 * The ``fileconfigure`` command in ``fdbcli`` could fail with an unknown error if the file did not contain a valid JSON object. `(PR #2017) <https://github.com/apple/foundationdb/pull/2017>`_.
 * Configuring regions would fail with an internal error if the cluster contained storage servers that didn't set a datacenter ID. `(PR #2017) <https://github.com/apple/foundationdb/pull/2017>`_.
->>>>>>> 3965a959
 
 Status
 ------
